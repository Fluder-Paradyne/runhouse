[pytest]
addopts =
    -m 'not gputest and not logintest'

markers =
    clustertest: marks tests which require a cluster (deselect with '-m "not clustertest"')
    gputest: marks tests which require a GPU (deselect with '-m "not gputest"')
    awstest: marks tests which require AWS credentials (deselect with '-m "not awstest"')
    gcptest: marks tests which require GCP credentials (deselect with '-m "not gcptest"')
    rnstest: marks test which make calls to the Runhouse API server (deselect with '-m "not rnstest"')
    localtest: marks test which run fully local and do not make calls to Runhouse servers or call into remote infra (deselect with '-m "not localtest"')
    tutorialtest: marks test which run selected Runhouse tutorials (deselect with '-m "not tutorialtest"')
    logintest: marks test which run the login flow (deselect with '-m "not logintest"')
<<<<<<< HEAD
    slurmtest: marks test which run slurm tests (deselect with '-m "not slurmtest"')
=======
    runstest: marks Run related tests (deselect with '-m "not runstest"')
>>>>>>> 00076289
<|MERGE_RESOLUTION|>--- conflicted
+++ resolved
@@ -11,8 +11,4 @@
     localtest: marks test which run fully local and do not make calls to Runhouse servers or call into remote infra (deselect with '-m "not localtest"')
     tutorialtest: marks test which run selected Runhouse tutorials (deselect with '-m "not tutorialtest"')
     logintest: marks test which run the login flow (deselect with '-m "not logintest"')
-<<<<<<< HEAD
-    slurmtest: marks test which run slurm tests (deselect with '-m "not slurmtest"')
-=======
-    runstest: marks Run related tests (deselect with '-m "not runstest"')
->>>>>>> 00076289
+    runstest: marks Run related tests (deselect with '-m "not runstest"')