--- conflicted
+++ resolved
@@ -10,11 +10,8 @@
   rpc InstallPackages(Message) returns (MessageResponse) {}
   rpc ClearPins(Message) returns (MessageResponse) {}
   rpc CancelRun(Message) returns (MessageResponse) {}
-<<<<<<< HEAD
+  rpc PutObject(Message) returns (MessageResponse) {}
   rpc AddSecrets(Message) returns (MessageResponse) {}
-=======
-  rpc PutObject(Message) returns (MessageResponse) {}
->>>>>>> 9255ae84
 
   // streaming RPC
   rpc GetObject(Message) returns (stream MessageResponse) {}
