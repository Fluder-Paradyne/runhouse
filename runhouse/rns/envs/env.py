import copy
import logging
import shlex
import subprocess
from pathlib import Path
from typing import Dict, List, Optional, Union

from runhouse.rh_config import obj_store

from runhouse.rns.folders import Folder
from runhouse.rns.hardware import Cluster
from runhouse.rns.packages import Package
from runhouse.rns.resource import Resource

from runhouse.rns.utils.hardware import _get_cluster_from


logger = logging.getLogger(__name__)


class Env(Resource):
    RESOURCE_TYPE = "env"

    def __init__(
        self,
        name: Optional[str] = None,
        reqs: List[Union[str, Package]] = [],
        setup_cmds: List[str] = None,
        env_vars: Union[Dict, str] = {},
        working_dir: Optional[Union[str, Path]] = None,
        dryrun: bool = True,
        **kwargs,  # We have this here to ignore extra arguments when calling from_config
    ):
        """
        Runhouse Env object.

        .. note::
            To create an Env, please use the factory method :func:`env`.
        """
        super().__init__(name=name, dryrun=dryrun)
        self._reqs = reqs
        self.setup_cmds = setup_cmds
        self.env_vars = env_vars
        self.working_dir = working_dir

    @staticmethod
    def from_config(config: dict, dryrun: bool = False):
        """Create an Env object from a config dict"""
        config["reqs"] = [
            Package.from_config(req, dryrun=True) if isinstance(req, dict) else req
            for req in config.get("reqs", [])
        ]
        config["working_dir"] = (
<<<<<<< HEAD
            Package.from_config(config["working_dir"])
=======
            Package.from_config(config["working_dir"], dryrun=True)
>>>>>>> c789468f
            if isinstance(config["working_dir"], dict)
            else config["working_dir"]
        )

        resource_subtype = config.get("resource_subtype")
        if resource_subtype == "CondaEnv":
            from runhouse import CondaEnv

            return CondaEnv(**config, dryrun=dryrun)

        return Env(**config, dryrun=dryrun)

    @property
    def config_for_rns(self):
        config = super().config_for_rns
        config.update(
            {
                "reqs": [
                    self._resource_string_for_subconfig(package)
                    for package in self._reqs
                ],
                "setup_cmds": self.setup_cmds,
                "env_vars": self.env_vars,
                "working_dir": self._resource_string_for_subconfig(self.working_dir),
            }
        )
        return config

    @property
    def reqs(self):
        return (self._reqs or []) + ([self.working_dir] if self.working_dir else [])

    @reqs.setter
    def reqs(self, reqs):
        self._reqs = reqs

    def _reqs_to(self, system: Union[str, Cluster], path=None, mount=False):
        """Send self.reqs to the system (cluster or file system)"""
        new_reqs = []
        for req in self.reqs:
            if isinstance(req, str):
                new_req = Package.from_string(req)
                if isinstance(new_req.install_target, Folder):
                    req = new_req

            if isinstance(req, Package) and isinstance(req.install_target, Folder):
                req = (
                    req.to(system, path=path, mount=mount)
                    if isinstance(system, Cluster)
                    else req.to(system, path=path)
                )
            new_reqs.append(req)
        if self.working_dir:
            return new_reqs[:-1], new_reqs[-1]
        return new_reqs, None

    def _setup_env(self, system: Cluster):
        """Install packages and run setup commands on the cluster."""
        if self.reqs:
            system.install_packages(self.reqs)
        if self.setup_cmds:
            system.run(self.setup_cmds)

    def install(self, force=False):
        """Locally install packages and run setup commands."""
        # Hash the config_for_rns to check if we need to install
        install_hash = hash(str(self.config_for_rns))
        # Check the existing hash
        if install_hash in obj_store.installed_envs and not force:
            logger.info("Env already installed, skipping")
            return
        obj_store.installed_envs[install_hash] = self.name

        for package in self.reqs:
            if isinstance(package, str):
                pkg = Package.from_string(package)
            elif hasattr(package, "_install"):
                pkg = package
            else:
                raise ValueError(f"package {package} not recognized")

            logger.info(f"Installing package: {str(pkg)}")
            pkg._install(self)
        return self.run(self.setup_cmds) if self.setup_cmds else None

    def run(self, cmds: List[str]):
        """Run command locally inside the environment"""
        ret_codes = []
        for cmd in cmds:
            if self._run_cmd:
                cmd = f"{self._run_cmd} {cmd}"
            logging.info(f"Running: {cmd}")
            ret_code = subprocess.call(
                shlex.split(cmd),
                env=self.env_vars or None,
                # cwd=self.working_dir,  # Should we do this?
                shell=False,
            )
            ret_codes.append(ret_code)
        return ret_codes

    def to(
        self, system: Union[str, Cluster], path=None, mount=False, force_install=False
    ):
        """
        Send environment to the system (Cluster or file system).
        This includes installing packages and running setup commands if system is a cluster.

        Example:
            >>> env = rh.env(reqs=["numpy", "pip"])
            >>> cluster_env = env.to(my_cluster)
            >>> s3_env = env.to("s3", path="s3_bucket/my_env")
        """
        system = _get_cluster_from(system)
        new_env = copy.deepcopy(self)
<<<<<<< HEAD
        # new_env.name = new_env.name or "base"
=======
>>>>>>> c789468f
        new_env.reqs, new_env.working_dir = self._reqs_to(system, path, mount)

        if isinstance(system, Cluster):
            key = system.put_resource(new_env)
            system.call_module_method(key, "install", force=force_install)

        return new_env

    @property
    def _activate_cmd(self):
        return ""

    @property
    def _run_cmd(self):
        return ""<|MERGE_RESOLUTION|>--- conflicted
+++ resolved
@@ -51,11 +51,7 @@
             for req in config.get("reqs", [])
         ]
         config["working_dir"] = (
-<<<<<<< HEAD
-            Package.from_config(config["working_dir"])
-=======
             Package.from_config(config["working_dir"], dryrun=True)
->>>>>>> c789468f
             if isinstance(config["working_dir"], dict)
             else config["working_dir"]
         )
@@ -171,10 +167,7 @@
         """
         system = _get_cluster_from(system)
         new_env = copy.deepcopy(self)
-<<<<<<< HEAD
         # new_env.name = new_env.name or "base"
-=======
->>>>>>> c789468f
         new_env.reqs, new_env.working_dir = self._reqs_to(system, path, mount)
 
         if isinstance(system, Cluster):
