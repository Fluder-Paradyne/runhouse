--- conflicted
+++ resolved
@@ -35,12 +35,11 @@
 
 
 class Folder(Resource):
-<<<<<<< HEAD
-    RESOURCE_TYPE = "folder"
-    DEFAULT_FS = "file"
-    CLUSTER_FS = "ssh"
-    DEFAULT_FOLDER_PATH = "/runhouse/"
-    DEFAULT_CACHE_FOLDER = "~/.cache/runhouse/"
+    RESOURCE_TYPE = 'folder'
+    DEFAULT_FS = 'file'
+    CLUSTER_FS = 'ssh'
+    DEFAULT_FOLDER_PATH = '/runhouse'
+    DEFAULT_CACHE_FOLDER = '~/.cache/runhouse'
 
     def __init__(
         self,
@@ -52,23 +51,6 @@
         data_config: Optional[Dict] = None,
         **kwargs,  # We have this here to ignore extra arguments when calling from from_config
     ):
-=======
-    RESOURCE_TYPE = 'folder'
-    DEFAULT_FS = 'file'
-    CLUSTER_FS = 'ssh'
-    DEFAULT_FOLDER_PATH = '/runhouse'
-    DEFAULT_CACHE_FOLDER = '~/.cache/runhouse'
-
-    def __init__(self,
-                 name: Optional[str] = None,
-                 url: Optional[str] = None,
-                 fs: Optional[str] = DEFAULT_FS,
-                 dryrun: bool = True,
-                 local_mount: bool = False,
-                 data_config: Optional[Dict] = None,
-                 **kwargs  # We have this here to ignore extra arguments when calling from from_config
-                 ):
->>>>>>> 7dba3a18
         """
         TODO [DG] Update
         Include loud warning that relative paths are relative to the git root / working directory!
@@ -85,17 +67,12 @@
         self.fs = fs
 
         # TODO [DG] Should we ever be allowing this to be None?
-<<<<<<< HEAD
         self._url = (
             self.default_url(self.name, fs)
             if url is None
             else url
-            if Path(url).expanduser().is_absolute()
-=======
-        self._url = self.default_url(self.name, fs) if url is None \
-            else url if isinstance(fs, Resource) \
-            else url if Path(url).expanduser().is_absolute() \
->>>>>>> 7dba3a18
+            if isinstance(fs, Resource) \
+            else url if Path(url).expanduser().is_absolute()
             else str(Path(rns_client.locate_working_dir()) / url)
         )
         self.data_config = data_config or {}
@@ -113,27 +90,16 @@
 
         if fs == Folder.DEFAULT_FS or isinstance(fs, Cluster):
             if rns_address:
-<<<<<<< HEAD
                 return str(
                     Path.cwd() / rns_client.split_rns_name_and_path(rns_address)[1]
                 )  # saves to cwd / name
-            return Folder.DEFAULT_CACHE_FOLDER + uuid.uuid4().hex
+            return f'{Folder.DEFAULT_CACHE_FOLDER}/{uuid.uuid4().hex}'
         else:
             # If no URL provided for a remote file system default to its name if provided
             if rns_address:
                 name = rns_address[1:].replace("/", "_") + f".{cls.RESOURCE_TYPE}"
-                return Folder.DEFAULT_FOLDER_PATH + name
-            return Folder.DEFAULT_FOLDER_PATH + uuid.uuid4().hex
-=======
-                return str(Path.cwd() / rns_client.split_rns_name_and_path(rns_address)[1])  # saves to cwd / name
-            return f'{Folder.DEFAULT_CACHE_FOLDER}/{uuid.uuid4().hex}'
-        else:
-            # If no URL provided for a remote file system default to its name if provided
-            if rns_address:
-                name = rns_address[1:].replace('/', '_') + f'.{cls.RESOURCE_TYPE}'
                 return f'{Folder.DEFAULT_FOLDER_PATH}/{name}'
             return f'{Folder.DEFAULT_FOLDER_PATH}/{uuid.uuid4().hex}'
->>>>>>> 7dba3a18
 
     # ----------------------------------
     @staticmethod
@@ -214,20 +180,10 @@
                         "Cluster must be started before copying data from it."
                     )
             creds = self.fs.ssh_creds()
-<<<<<<< HEAD
-            # TODO [JL] on cluster need to resolve key filename to be relative path
-            config_creds = {
-                "host": self.fs.address,
-                "username": creds["ssh_user"],
-                "client_keys": [str(Path(creds["ssh_private_key"]).expanduser())],
-            }
-            # 'key_filename': str(Path(creds['ssh_private_key']).expanduser())}
-=======
             config_creds = {'host': self.fs.address,
                             'username': creds['ssh_user'],
                             # 'key_filename': str(Path(creds['ssh_private_key']).expanduser())}  # For SFTP
                             'client_keys': [str(Path(creds['ssh_private_key']).expanduser())]}  # For SSHFS
->>>>>>> 7dba3a18
             ret_config = self._data_config.copy()
             ret_config.update(config_creds)
             return ret_config
@@ -592,14 +548,9 @@
         return added_users, new_users
 
     def empty_folder(self):
-<<<<<<< HEAD
         """Remove folder contents, but not the folder itself."""
-        raise NotImplementedError
-=======
-        """ Remove folder contents, but not the folder itself. """
         for p in self.fsspec_fs.ls(self.url):
             self.fsspec_fs.rm(p)
->>>>>>> 7dba3a18
 
     def upload(self, src: str, region: Optional[str] = None):
         """Upload a folder to a remote bucket."""
@@ -661,16 +612,8 @@
     @property
     def fsspec_url(self):
         """Generate the FSSpec URL using the file system and url of the folder"""
-<<<<<<< HEAD
-        if self.url.startswith("/") and self._fs_str not in [
-            rns_client.DEFAULT_FS,
-            "sftp",
-        ]:
-            return f"{self._fs_str}:/{self.url}"
-=======
         if self.url.startswith("/") and self._fs_str != rns_client.DEFAULT_FS:
             return f'{self._fs_str}:/{self.url}'
->>>>>>> 7dba3a18
         else:
             return f"{self._fs_str}://{self.url}"
 
@@ -967,16 +910,9 @@
         elif rns_client.exists(file_system, resource_type="cluster"):
             config["fs"] = rns_client.load_config(file_system)
         else:
-<<<<<<< HEAD
-            raise ValueError(
-                f"File system {file_system} not found. Have you installed the "
-                f"necessary packages for this fsspec protocol? (e.g. s3fs for s3)"
-            )
-=======
             raise ValueError(f'File system {file_system} not found. Have you installed the '
                              f'necessary packages for this fsspec protocol? (e.g. s3fs for s3). If the file system '
                              f'is a cluster (ex: /my-user/rh-cpu), make sure the cluster config has been saved.')
->>>>>>> 7dba3a18
 
     # If cluster is passed as the fs.
     if isinstance(config["fs"], dict) or isinstance(
