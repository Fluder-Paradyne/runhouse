import logging
import uuid
from typing import Optional
<<<<<<< HEAD

from .. import SkyCluster

from .table import Table
=======

from .table import Table
from .. import Cluster, Resource
from ..top_level_rns_fns import save
>>>>>>> 7dba3a18

logger = logging.getLogger(__name__)


class PandasTable(Table):
    DEFAULT_FOLDER_PATH = "/runhouse/pandas-tables"
    DEFAULT_STREAM_FORMAT = "pandas"

    def __init__(self, **kwargs):
        super().__init__(**kwargs)
        # PyArrow will create this file and suffix for us, but with Pandas we need to do it ourselves.
        if self.file_name is None:
            self.file_name = f"{uuid.uuid4().hex}.parquet"

    def __iter__(self):
        for block in self.stream(batch_size=self.DEFAULT_BATCH_SIZE):
            for idx, row in block.iterrows():
                yield row

    @staticmethod
    def from_config(config: dict, dryrun=True):
        """Load config values into the object."""
        if isinstance(config["fs"], dict):
            config["fs"] = SkyCluster.from_config(config["fs"], dryrun=dryrun)
        return PandasTable(**config)

    def save(
        self,
        name: Optional[str] = None,
        snapshot: bool = False,
        overwrite: bool = True,
        **snapshot_kwargs,
    ):
        if self._cached_data is not None:
<<<<<<< HEAD
            # TODO make overwrite work
            self.data.to_parquet(
                self.fsspec_url,
                partition_cols=self.partition_cols,
                storage_options=self.data_config,
            )

        return super().save(
            name=name, snapshot=snapshot, overwrite=overwrite, **snapshot_kwargs
        )
=======
            # https://pandas.pydata.org/pandas-docs/version/1.1/reference/api/pandas.DataFrame.to_parquet.html
            self.data.to_parquet(self.fsspec_url,
                                 storage_options=self.data_config,
                                 partition_cols=self.partition_cols)

        save(self,
             snapshot=snapshot,
             overwrite=overwrite,
             **snapshot_kwargs)

        return self
>>>>>>> 7dba3a18

    def fetch(self, **kwargs):
        import pandas as pd

        # https://pandas.pydata.org/docs/reference/api/pandas.read_parquet.html
        self._cached_data = pd.read_parquet(
            self.fsspec_url, storage_options=self.data_config
        )
        return self._cached_data<|MERGE_RESOLUTION|>--- conflicted
+++ resolved
@@ -1,17 +1,10 @@
 import logging
 import uuid
 from typing import Optional
-<<<<<<< HEAD
-
-from .. import SkyCluster
 
 from .table import Table
-=======
-
-from .table import Table
-from .. import Cluster, Resource
+from .. import SkyCluster
 from ..top_level_rns_fns import save
->>>>>>> 7dba3a18
 
 logger = logging.getLogger(__name__)
 
@@ -46,30 +39,16 @@
         **snapshot_kwargs,
     ):
         if self._cached_data is not None:
-<<<<<<< HEAD
-            # TODO make overwrite work
-            self.data.to_parquet(
-                self.fsspec_url,
-                partition_cols=self.partition_cols,
-                storage_options=self.data_config,
-            )
-
-        return super().save(
-            name=name, snapshot=snapshot, overwrite=overwrite, **snapshot_kwargs
-        )
-=======
             # https://pandas.pydata.org/pandas-docs/version/1.1/reference/api/pandas.DataFrame.to_parquet.html
             self.data.to_parquet(self.fsspec_url,
                                  storage_options=self.data_config,
                                  partition_cols=self.partition_cols)
 
-        save(self,
-             snapshot=snapshot,
-             overwrite=overwrite,
-             **snapshot_kwargs)
+        save(
+            self, snapshot=snapshot, overwrite=overwrite, **snapshot_kwargs
+        )
 
         return self
->>>>>>> 7dba3a18
 
     def fetch(self, **kwargs):
         import pandas as pd
