<<<<<<< HEAD
import os
import pickle
import shutil
import tempfile
import textwrap
=======
import numpy as np
>>>>>>> 89dce37b

import pandas as pd

import pytest

import runhouse as rh


# https://docs.pytest.org/en/6.2.x/fixture.html#conftest-py-sharing-fixtures-across-multiple-files


@pytest.fixture(scope="session")
def blob_data():
    return [np.arange(50), "test", {"a": 1, "b": 2}]


@pytest.fixture
def local_file(blob_data, tmp_path):
    return rh.blob(
        data=blob_data,
        system="file",
        path=tmp_path / "test_blob.pickle",
    )


@pytest.fixture
def local_blob(blob_data):
    return rh.blob(
        data=blob_data,
    )


@pytest.fixture
def s3_blob(blob_data, blob_s3_bucket):
    return rh.blob(
        data=blob_data,
        system="s3",
        path=f"/{blob_s3_bucket}/test_blob.pickle",
    )


@pytest.fixture
def gcs_blob(blob_data, blob_gcs_bucket):
    return rh.blob(
        data=blob_data,
        system="gs",
        path=f"/{blob_gcs_bucket}/test_blob.pickle",
    )


@pytest.fixture
def cluster_blob(blob_data, ondemand_cpu_cluster):
    return rh.blob(
        data=blob_data,
        system=ondemand_cpu_cluster,
    )


@pytest.fixture
def cluster_file(blob_data, ondemand_cpu_cluster):
    return rh.blob(
        data=blob_data,
        system=ondemand_cpu_cluster,
        path="test_blob.pickle",
    )


@pytest.fixture
def blob(request):
    """Parametrize over multiple blobs - useful for running the same test on multiple storage types."""
    return request.getfixturevalue(request.param)


@pytest.fixture
def file(request):
    """Parametrize over multiple files - useful for running the same test on multiple storage types."""
    return request.getfixturevalue(request.param)


# ----------------- Folders -----------------


@pytest.fixture
def local_folder(tmp_path):
    local_folder = rh.folder(path=tmp_path / "tests_tmp")
    local_folder.put({f"sample_file_{i}.txt": f"file{i}".encode() for i in range(3)})
    return local_folder


@pytest.fixture
def cluster_folder(ondemand_cpu_cluster, local_folder):
    return local_folder.to(system=ondemand_cpu_cluster)


@pytest.fixture
def s3_folder(local_folder):
    s3_folder = local_folder.to(system="s3")
    yield s3_folder

    # Delete files from S3
    s3_folder.rm()


@pytest.fixture
def gcs_folder(local_folder):
    gcs_folder = local_folder.to(system="gs")
    yield gcs_folder

    # Delete files from GCS
    gcs_folder.rm()


@pytest.fixture
def folder(request):
    """Parametrize over multiple folders - useful for running the same test on multiple storage types."""
    return request.getfixturevalue(request.param)


# ----------------- Tables -----------------
@pytest.fixture
def huggingface_table():
    from datasets import load_dataset

    dataset = load_dataset("yelp_review_full", split="train[:1%]")
    return dataset


@pytest.fixture
def arrow_table():
    import pyarrow as pa

    df = pd.DataFrame(
        {
            "int": [1, 2, 3, 4, 5, 6, 7, 8, 9, 10],
            "str": ["a", "b", "c", "d", "e", "f", "g", "h", "i", "j"],
        }
    )
    arrow_table = pa.Table.from_pandas(df)
    return arrow_table


@pytest.fixture
def cudf_table():
    import cudf

    gdf = cudf.DataFrame(
        {"id": [1, 2, 3, 4, 5, 6], "grade": ["a", "b", "b", "a", "a", "e"]}
    )
    return gdf


@pytest.fixture
def pandas_table():
    df = pd.DataFrame(
        {"id": [1, 2, 3, 4, 5, 6], "grade": ["a", "b", "b", "a", "a", "e"]}
    )
    return df


@pytest.fixture
def dask_table():
    import dask.dataframe as dd

    index = pd.date_range("2021-09-01", periods=2400, freq="1H")
    df = pd.DataFrame({"a": range(2400), "b": list("abcaddbe" * 300)}, index=index)
    ddf = dd.from_pandas(df, npartitions=10)
    return ddf


@pytest.fixture
def ray_table():
    import ray

    ds = ray.data.range(10000)
    return ds


# ------------------ SageMaker -----------------


@pytest.fixture
def sm_entry_point():
    return "pytorch_train.py"


@pytest.fixture
def pytorch_training_script():
    training_script = textwrap.dedent(
        """\
    import torch
    import torch.nn as nn
    import torch.optim as optim
    import torch.utils.data as data
    import torchvision.datasets as datasets
    import torchvision.transforms as transforms


    class MyModel(nn.Module):
        def __init__(self):
            super(MyModel, self).__init__()
            # Define your model architecture here
            self.fc1 = nn.Linear(784, 128)
            self.relu = nn.ReLU()
            self.fc2 = nn.Linear(128, 10)
            self.softmax = nn.Softmax(dim=1)

        def forward(self, x):
            x = self.fc1(x)
            x = self.relu(x)
            x = self.fc2(x)
            x = self.softmax(x)
            return x


    # Define your dataset class
    class MyDataset(data.Dataset):
        def __init__(self, data, targets):
            self.data = data
            self.targets = targets

        def __getitem__(self, index):
            x = self.data[index]
            y = self.targets[index]
            return x, y

        def __len__(self):
            return len(self.data)

    if __name__ == "__main__":
        # Set random seed for reproducibility
        torch.manual_seed(42)

        # Define hyperparameters
        learning_rate = 0.001
        batch_size = 64
        num_epochs = 10

        # Load the MNIST dataset and apply transformations
        train_dataset = datasets.MNIST(
            root="./data", train=True, transform=transforms.ToTensor(), download=True
        )

        # Extract the training data and targets
        train_data = (
                train_dataset.data.view(-1, 28 * 28).float() / 255.0
        )  # Flatten and normalize the input
        train_targets = train_dataset.targets

        dataset = MyDataset(train_data, train_targets)
        dataloader = data.DataLoader(dataset, batch_size=batch_size, shuffle=True)

        # Initialize your model
        model = MyModel()

        # Define loss function and optimizer
        criterion = nn.CrossEntropyLoss()
        optimizer = optim.Adam(model.parameters(), lr=learning_rate)

        # Training loop
        for epoch in range(num_epochs):
            running_loss = 0.0
            for batch_idx, (inputs, targets) in enumerate(dataloader):
                # Zero the gradients
                optimizer.zero_grad()

                # Forward pass
                outputs = model(inputs)
                loss = criterion(outputs, targets)

                # Backward pass and optimization
                loss.backward()
                optimizer.step()
            """
    )
    return training_script


@pytest.fixture
def sm_source_dir(sm_entry_point, pytorch_training_script):
    """Create the source directory and entry point needed for creating a SageMaker estimator"""

    # create tmp directory and file
    temp_dir = tempfile.mkdtemp()
    file_path = os.path.join(temp_dir, sm_entry_point)
    with open(file_path, "w") as file:
        file.write(pytorch_training_script)

    yield temp_dir

    # delete tmp directory and file
    os.remove(file_path)
    shutil.rmtree(temp_dir)


# ----------------- Clusters -----------------


@pytest.fixture
def cluster(request):
    """Parametrize over multiple fixtures - useful for running the same test on multiple hardware types."""
    # Example: @pytest.mark.parametrize("cluster", ["v100_gpu_cluster", "k80_gpu_cluster"], indirect=True)"""
    return request.getfixturevalue(request.param)


@pytest.fixture(scope="session")
<<<<<<< HEAD
def cpu_cluster():
    c = rh.ondemand_cluster("^rh-cpu")
=======
def ondemand_cpu_cluster():
    c = rh.cluster("^rh-cpu")
>>>>>>> 89dce37b
    c.up_if_not()
    # c.restart_server(restart_ray=True)
    c.install_packages(["pytest"])
    # Save to RNS - to be loaded in other tests (ex: Runs)
    c.save()
    return c


@pytest.fixture(scope="session")
def sm_cluster():
    c = rh.sagemaker_cluster(name="rh-sagemaker", role=os.getenv("AWS_ROLE_ARN"))
    c.save()

    yield c

    c.teardown_and_delete()
    assert not c.is_up()


@pytest.fixture(scope="session")
def sm_gpu_cluster():
    c = rh.sagemaker_cluster(
        name="rh-sagemaker-gpu",
        instance_type="ml.g5.2xlarge",
        role=os.getenv("AWS_ROLE_ARN"),
    ).save()

    yield c

    c.teardown_and_delete()
    assert not c.is_up()


@pytest.fixture(scope="session")
def byo_cpu():
    # TODO merge into password cluster
    # Spin up a new basic m5.xlarge EC2 instance
    c = (
        rh.ondemand_cluster(
            instance_type="m5.xlarge",
            provider="aws",
            region="us-east-1",
            image_id="ami-0a313d6098716f372",
            name="test-byo-cluster",
        )
        .up_if_not()
        .save()
    )

    c = rh.cluster(
        name="different-cluster", ips=[c.address], ssh_creds=c.ssh_creds()
    ).save()

    c.install_packages(["pytest"])
    c.sync_secrets(["ssh"])

    return c


@pytest.fixture(scope="session")
def v100_gpu_cluster():
    return rh.ondemand_cluster(
        name="rh-v100", instance_type="V100:1", provider="aws"
    ).up_if_not()


@pytest.fixture(scope="session")
def k80_gpu_cluster():
    return rh.ondemand_cluster(
        name="rh-k80", instance_type="K80:1", provider="aws"
    ).up_if_not()


@pytest.fixture(scope="session")
def a10g_gpu_cluster():
    return rh.ondemand_cluster(
        name="rh-a10x", instance_type="g5.2xlarge", provider="aws"
    ).up_if_not()


@pytest.fixture(scope="session")
def password_cluster():
    sky_cluster = rh.cluster("temp-rh-password", instance_type="CPU:4").save()
    if not sky_cluster.is_up():
        sky_cluster.up()

        # set up password on remote
        sky_cluster.run(
            [
                [
                    'sudo sed -i "/^[^#]*PasswordAuthentication[[:space:]]no/c\PasswordAuthentication yes" '
                    "/etc/ssh/sshd_config"
                ]
            ]
        )
        sky_cluster.run(["sudo /etc/init.d/ssh force-reload"])
        sky_cluster.run(["sudo /etc/init.d/ssh restart"])
        sky_cluster.run(
            ["(echo 'cluster-pass' && echo 'cluster-pass') | sudo passwd ubuntu"]
        )
        sky_cluster.run(["pip uninstall skypilot runhouse -y", "pip install pytest"])
        sky_cluster.run(["rm -rf runhouse/"])

    # instantiate byo cluster with password
    ssh_creds = {"ssh_user": "ubuntu", "password": "cluster-pass"}
    cluster = rh.cluster(
        name="rh-password", ips=[sky_cluster.address], ssh_creds=ssh_creds
    ).save()

    return cluster


cpu_clusters = pytest.mark.parametrize(
    "cluster", ["ondemand_cpu_cluster", "password_cluster"], indirect=True
)


# ----------------- Envs -----------------


@pytest.fixture
def test_env():
    return rh.env(["pytest"])


# ----------------- Packages -----------------


@pytest.fixture
def local_package(local_folder):
    return rh.package(path=local_folder.path, install_method="local")


@pytest.fixture
def s3_package(s3_folder):
    return rh.package(
        path=s3_folder.path, system=s3_folder.system, install_method="local"
    )


# ----------------- Functions -----------------
def summer(a: int, b: int):
    print("Running summer function")
    return a + b


def save_and_load_artifacts():
    cpu = rh.ondemand_cluster("^rh-cpu").save()
    loaded_cluster = rh.load(name=cpu.name)
    return loaded_cluster.name


def slow_running_func(a, b):
    import time

    time.sleep(20)
    return a + b


@pytest.fixture(scope="session")
def summer_func(ondemand_cpu_cluster):
    return rh.function(summer, name="summer_func").to(
        ondemand_cpu_cluster, env=["pytest"]
    )


@pytest.fixture(scope="session")
def func_with_artifacts(ondemand_cpu_cluster):
    return rh.function(save_and_load_artifacts, name="artifacts_func").to(
        ondemand_cpu_cluster, env=["pytest"]
    )


@pytest.fixture(scope="session")
def slow_func(ondemand_cpu_cluster):
    return rh.function(slow_running_func, name="slow_func").to(
        ondemand_cpu_cluster, env=["pytest"]
    )


# ----------------- S3 -----------------
@pytest.fixture(scope="session")
def runs_s3_bucket():
    runs_bucket = create_s3_bucket("runhouse-runs")
    return runs_bucket.name


@pytest.fixture(scope="session")
def blob_s3_bucket():
    blob_bucket = create_s3_bucket("runhouse-blob")
    return blob_bucket.name


@pytest.fixture(scope="session")
def table_s3_bucket():
    table_bucket = create_s3_bucket("runhouse-table")
    return table_bucket.name


# ----------------- GCP -----------------


@pytest.fixture(scope="session")
def blob_gcs_bucket():
    blob_bucket = create_gcs_bucket("runhouse-blob")
    return blob_bucket.name


@pytest.fixture(scope="session")
def table_gcs_bucket():
    table_bucket = create_gcs_bucket("runhouse-table")
    return table_bucket.name


# ----------------- Runs -----------------


@pytest.fixture(scope="session")
def submitted_run(summer_func):
    """Initializes a Run, which will run synchronously on the cluster. Returns the function's result."""
    run_name = "synchronous_run"
    res = summer_func(1, 2, run_name=run_name)
    assert res == 3
    return run_name


@pytest.fixture(scope="session")
def submitted_async_run(summer_func):
    """Execute function async on the cluster. If a run already exists, do not re-run. Returns a Run object."""
    run_name = "async_run"
    async_run = summer_func.run(run_name=run_name, a=1, b=2)

    assert isinstance(async_run, rh.Run)
    return run_name


def create_s3_bucket(bucket_name: str):
    """Create bucket in S3 if it does not already exist."""
    from sky.data.storage import S3Store

    s3_store = S3Store(name=bucket_name, source="")
    return s3_store


def create_gcs_bucket(bucket_name: str):
    """Create bucket in GS if it does not already exist."""
    from sky.data.storage import GcsStore

    gcs_store = GcsStore(name=bucket_name, source="")
    return gcs_store<|MERGE_RESOLUTION|>--- conflicted
+++ resolved
@@ -1,19 +1,13 @@
-<<<<<<< HEAD
 import os
-import pickle
 import shutil
 import tempfile
+import numpy as np
 import textwrap
-=======
-import numpy as np
->>>>>>> 89dce37b
-
 import pandas as pd
-
 import pytest
 
 import runhouse as rh
-
+from runhouse.rns.api_utils.utils import create_s3_bucket
 
 # https://docs.pytest.org/en/6.2.x/fixture.html#conftest-py-sharing-fixtures-across-multiple-files
 
@@ -312,13 +306,8 @@
 
 
 @pytest.fixture(scope="session")
-<<<<<<< HEAD
-def cpu_cluster():
+def ondemand_cpu_cluster():
     c = rh.ondemand_cluster("^rh-cpu")
-=======
-def ondemand_cpu_cluster():
-    c = rh.cluster("^rh-cpu")
->>>>>>> 89dce37b
     c.up_if_not()
     # c.restart_server(restart_ray=True)
     c.install_packages(["pytest"])
