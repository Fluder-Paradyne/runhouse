import os
import unittest
from pathlib import Path

import pytest

import runhouse as rh

from runhouse import Cluster
from runhouse.rh_config import configs

from .conftest import cpu_clusters

TEMP_LOCAL_FOLDER = Path(__file__).parents[1] / "rh-blobs"


@pytest.mark.rnstest
def test_save_local_blob_fails(local_blob, blob_data):
    with pytest.raises(ValueError):
        local_blob.save(name="my_local_blob")


@pytest.mark.rnstest
@pytest.mark.awstest
@pytest.mark.gcptest
@pytest.mark.clustertest
@pytest.mark.parametrize(
    "blob",
    ["cluster_blob", "cluster_file", "local_file", "s3_blob", "gcs_blob"],
    indirect=True,
)
def test_reload_blob_with_name(blob):
    name = "my_blob"
    blob.save(name)
    original_system = str(blob.system)
    original_data_str = str(blob.fetch().data)

    del blob

    reloaded_blob = rh.blob(name=name)
    assert str(reloaded_blob.system) == str(original_system)
    reloaded_data = reloaded_blob.fetch().data
    assert reloaded_data[1] == "test"
    assert str(reloaded_data) == original_data_str

    # Delete metadata saved locally and / or the database for the blob
    reloaded_blob.delete_configs()

    # Delete the blob
    reloaded_blob.rm()
    assert not reloaded_blob.exists_in_system()


@pytest.mark.rnstest
@pytest.mark.awstest
@pytest.mark.gcptest
@pytest.mark.clustertest
@pytest.mark.parametrize(
    "blob", ["local_file", "s3_blob", "gcs_blob", "cluster_file"], indirect=True
)
def test_reload_file_with_path(blob):
    reloaded_blob = rh.blob(path=blob.path, system=blob.system)
    reloaded_data = reloaded_blob.fetch()
    assert reloaded_data[1] == "test"

    # Delete the blob
    reloaded_blob.rm()
    assert not reloaded_blob.exists_in_system()


@pytest.mark.clustertest
<<<<<<< HEAD
@pytest.mark.parametrize("file", ["local_file", "cluster_file"], indirect=True)
def test_file_to_blob(file, cpu_cluster):
    local_blob = file.to("here")
    assert local_blob.system is None
    fetched = local_blob.fetch()
    assert fetched[1] == "test"
    assert str(fetched) == str(file.fetch())

    cluster_blob = file.to(cpu_cluster)
    assert isinstance(cluster_blob.system, Cluster)
    fetched = cluster_blob.fetch()
    assert fetched[1] == "test"
    assert str(fetched) == str(file.fetch())
=======
@cpu_clusters
def test_to_cluster_attr(cluster, tmp_path):
    local_blob = rh.blob(
        pickle.dumps(list(range(50))), path=str(tmp_path / "pipeline.pkl")
    )
    cluster_blob = local_blob.to(system=cluster)
    assert isinstance(cluster_blob.system, rh.Cluster)
    assert cluster_blob._folder._fs_str == "ssh"


@pytest.mark.clustertest
@pytest.mark.rnstest
@cpu_clusters
def test_local_to_cluster(cluster, blob_data):
    name = "~/my_local_blob"
    my_blob = (
        rh.blob(
            data=blob_data,
            name=name,
            system="file",
        )
        .write()
        .save()
    )

    my_blob = my_blob.to(system=cluster)
    blob_data = pickle.loads(my_blob.data)
    assert blob_data == list(range(50))


@pytest.mark.clustertest
@cpu_clusters
def test_save_blob_to_cluster(cluster, tmp_path):
    # Save blob to local directory, then upload to a new "models" directory on the root path of the cluster
    model = rh.blob(
        pickle.dumps(list(range(50))), path=str(tmp_path / "pipeline.pkl")
    ).write()
    model.to(cluster, path="models")

    # Confirm the model is saved on the cluster in the `models` folder
    status_codes = cluster.run(commands=["ls models"])
    assert "pipeline.pkl" in status_codes[0][1]
>>>>>>> 2eda1c08


@pytest.mark.rnstest
@pytest.mark.awstest
@pytest.mark.gcptest
@pytest.mark.clustertest
<<<<<<< HEAD
@pytest.mark.parametrize("blob", ["local_blob", "cluster_blob"], indirect=True)
@pytest.mark.parametrize(
    "folder",
    ["local_folder", "cluster_folder", "s3_folder", "gcs_folder"],
    indirect=True,
)
def test_blob_to_file(blob, folder):
    new_file = blob.to(
        system=folder.system,
        path=folder.path + "/test_blob.pickle",
        data_config=folder.data_config,
    )
    assert new_file.system == folder.system
    assert new_file.path == folder.path + "/test_blob.pickle"
    fetched = new_file.fetch()
    assert fetched[1] == "test"
    assert str(fetched) == str(blob.fetch())
    assert "test_blob.pickle" in folder.ls(full_paths=False)
=======
@cpu_clusters
def test_from_cluster(cluster):
    config_blob = rh.blob(path="~/.rh/config.yaml", system=cluster)
    config_data = yaml.safe_load(config_blob.data)
    assert len(config_data.keys()) >= 1
>>>>>>> 2eda1c08


@pytest.mark.awstest
@pytest.mark.rnstest
@pytest.mark.clustertest
def test_sharing_blob(cluster_blob):
    token = os.getenv("TEST_TOKEN") or configs.get("token")
    headers = {"Authorization": f"Bearer {token}"}

    assert (
        token
    ), "No token provided. Either set `TEST_TOKEN` env variable or set `token` in the .rh config file"

    # Login to ensure the default folder / username are saved down correctly
    rh.login(token=token, download_config=True, interactive=False)

    cluster_blob.save("shared_blob")
    cluster_blob.share(
        users=["donny@run.house", "josh@run.house"],
        access_type="write",
        notify_users=False,
        headers=headers,
    )

    # TODO assert something real here


@pytest.mark.rnstest
@pytest.mark.clustertest
def test_load_shared_blob(local_blob):
    my_blob = rh.blob(name="@/shared_blob")
    assert my_blob.exists_in_system()

    reloaded_data = my_blob.fetch()
    # NOTE: we need to do the deserialization ourselves
    assert str(reloaded_data) == str(local_blob.fetch())


if __name__ == "__main__":
    unittest.main()<|MERGE_RESOLUTION|>--- conflicted
+++ resolved
@@ -69,71 +69,26 @@
 
 
 @pytest.mark.clustertest
-<<<<<<< HEAD
 @pytest.mark.parametrize("file", ["local_file", "cluster_file"], indirect=True)
-def test_file_to_blob(file, cpu_cluster):
+@cpu_clusters
+def test_file_to_blob(file, cluster):
     local_blob = file.to("here")
     assert local_blob.system is None
     fetched = local_blob.fetch()
     assert fetched[1] == "test"
     assert str(fetched) == str(file.fetch())
 
-    cluster_blob = file.to(cpu_cluster)
+    cluster_blob = file.to(cluster)
     assert isinstance(cluster_blob.system, Cluster)
     fetched = cluster_blob.fetch()
     assert fetched[1] == "test"
     assert str(fetched) == str(file.fetch())
-=======
-@cpu_clusters
-def test_to_cluster_attr(cluster, tmp_path):
-    local_blob = rh.blob(
-        pickle.dumps(list(range(50))), path=str(tmp_path / "pipeline.pkl")
-    )
-    cluster_blob = local_blob.to(system=cluster)
-    assert isinstance(cluster_blob.system, rh.Cluster)
-    assert cluster_blob._folder._fs_str == "ssh"
-
-
-@pytest.mark.clustertest
-@pytest.mark.rnstest
-@cpu_clusters
-def test_local_to_cluster(cluster, blob_data):
-    name = "~/my_local_blob"
-    my_blob = (
-        rh.blob(
-            data=blob_data,
-            name=name,
-            system="file",
-        )
-        .write()
-        .save()
-    )
-
-    my_blob = my_blob.to(system=cluster)
-    blob_data = pickle.loads(my_blob.data)
-    assert blob_data == list(range(50))
-
-
-@pytest.mark.clustertest
-@cpu_clusters
-def test_save_blob_to_cluster(cluster, tmp_path):
-    # Save blob to local directory, then upload to a new "models" directory on the root path of the cluster
-    model = rh.blob(
-        pickle.dumps(list(range(50))), path=str(tmp_path / "pipeline.pkl")
-    ).write()
-    model.to(cluster, path="models")
-
-    # Confirm the model is saved on the cluster in the `models` folder
-    status_codes = cluster.run(commands=["ls models"])
-    assert "pipeline.pkl" in status_codes[0][1]
->>>>>>> 2eda1c08
 
 
 @pytest.mark.rnstest
 @pytest.mark.awstest
 @pytest.mark.gcptest
 @pytest.mark.clustertest
-<<<<<<< HEAD
 @pytest.mark.parametrize("blob", ["local_blob", "cluster_blob"], indirect=True)
 @pytest.mark.parametrize(
     "folder",
@@ -152,13 +107,6 @@
     assert fetched[1] == "test"
     assert str(fetched) == str(blob.fetch())
     assert "test_blob.pickle" in folder.ls(full_paths=False)
-=======
-@cpu_clusters
-def test_from_cluster(cluster):
-    config_blob = rh.blob(path="~/.rh/config.yaml", system=cluster)
-    config_data = yaml.safe_load(config_blob.data)
-    assert len(config_data.keys()) >= 1
->>>>>>> 2eda1c08
 
 
 @pytest.mark.awstest
