import logging
import time
import unittest

import pytest

import runhouse as rh
from tqdm.auto import tqdm  # progress bar

from tests.test_function import multiproc_torch_sum

TEMP_FILE = "my_file.txt"
TEMP_FOLDER = "~/runhouse-tests"

logger = logging.getLogger(__name__)


def do_printing_and_logging():
    for i in range(6):
        # Wait to make sure we're actually streaming
        time.sleep(1)
        print(f"Hello from the cluster! {i}")
        logger.info(f"Hello from the cluster logs! {i}")
    return list(range(50))


def do_tqdm_printing_and_logging(steps=6):
    progress_bar = tqdm(range(steps))
    for i in range(steps):
        # Wait to make sure we're actually streaming
        time.sleep(0.1)
        progress_bar.update(1)
    return list(range(50))


@pytest.mark.clustertest
def test_get_from_cluster(cpu_cluster):
    print_fn = rh.function(fn=do_printing_and_logging, system=cpu_cluster)
    key = print_fn.remote()
    assert isinstance(key, str)
    res = cpu_cluster.get(key, stream_logs=True)
    assert res == list(range(50))


@pytest.mark.clustertest
def test_put_and_get_on_cluster(cpu_cluster):
    test_list = list(range(5, 50, 2)) + ["a string"]
    cpu_cluster.put("my_list", test_list)
    ret = cpu_cluster.get("my_list")
    assert all(a == b for (a, b) in zip(ret, test_list))


@pytest.mark.clustertest
def test_stream_logs(cpu_cluster):
    print_fn = rh.function(fn=do_printing_and_logging, system=cpu_cluster)
    res = print_fn(stream_logs=True)
    # TODO [DG] assert that the logs are streamed
    assert res == list(range(50))


@pytest.mark.clustertest
def test_multiprocessing_streaming(cpu_cluster):
    re_fn = rh.function(
<<<<<<< HEAD
        multiproc_torch_sum, system=cpu_cluster, reqs=["./", "torch==1.12.1"]
=======
        multiproc_torch_sum, system=cluster, env=["./", "torch==1.12.1"]
>>>>>>> b330eb77
    )
    summands = list(zip(range(5), range(4, 9)))
    res = re_fn(summands, stream_logs=True)
    assert res == [4, 6, 8, 10, 12]


@pytest.mark.clustertest
def test_tqdm_streaming(cpu_cluster):
    # Note, this doesn't work properly in PyCharm due to incomplete
    # support for carriage returns in the PyCharm console.
    print_fn = rh.function(fn=do_tqdm_printing_and_logging, system=cpu_cluster)
    res = print_fn(steps=40, stream_logs=True)
    assert res == list(range(50))


@pytest.mark.clustertest
def test_cancel_run(cpu_cluster):
    print_fn = rh.function(fn=do_printing_and_logging, system=cpu_cluster)
    key = print_fn.remote()
    assert isinstance(key, str)
    res = cpu_cluster.cancel(key)
    assert res == "Cancelled"
    try:
        cpu_cluster.get(key, stream_logs=True)
    except Exception as e:
        assert "This task or its dependency was cancelled by" in str(e)


if __name__ == "__main__":
    unittest.main()<|MERGE_RESOLUTION|>--- conflicted
+++ resolved
@@ -61,11 +61,7 @@
 @pytest.mark.clustertest
 def test_multiprocessing_streaming(cpu_cluster):
     re_fn = rh.function(
-<<<<<<< HEAD
-        multiproc_torch_sum, system=cpu_cluster, reqs=["./", "torch==1.12.1"]
-=======
-        multiproc_torch_sum, system=cluster, env=["./", "torch==1.12.1"]
->>>>>>> b330eb77
+        multiproc_torch_sum, system=cpu_cluster, env=["./", "torch==1.12.1"]
     )
     summands = list(zip(range(5), range(4, 9)))
     res = re_fn(summands, stream_logs=True)
